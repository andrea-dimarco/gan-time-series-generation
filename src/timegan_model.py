

# Libraries
<<<<<<< HEAD
from typing import Sequence, Dict, Tuple, Union, Mapping
=======
from typing import Sequence, List, Dict, Tuple, Union, Mapping
>>>>>>> 5691e632

from dataclasses import asdict
from pathlib import Path

from torch.utils.data import DataLoader

import torch
from torch import optim

import wandb
import pytorch_lightning as pl

# My modules
import dataset_handling as dh
import utilities as ut
from hyperparameters import Config
from modules.classifier_cell import ClassCell
from modules.regressor_cell import RegCell

'''
This is the main model.
 Following the Lightning Module API
'''
class TimeGAN(pl.LightningModule):
    def __init__(self,
        hparams: Union[Dict, Config],
        train_file_path: Path,
        val_file_path: Path
    ) -> None:
        '''
        The TimeGAN model.

        Arguments:
            - `hparams`: dictionary that contains all the hyperparameters
            - `train_file_path`: Path to the folder that contains the training stream
            - `val_file_path`: Path to the file that contains the testing stream
            - `plot_losses`: Saves the losses in the `loss_history`
        '''
        super().__init__()
        self.save_hyperparameters(asdict(hparams) if not isinstance(hparams, Mapping) else hparams)

        # Dataset paths
        self.train_file_path = train_file_path
        self.val_file_path   = val_file_path

        # loss criteria
        self.discrimination_loss = torch.nn.BCELoss()
<<<<<<< HEAD
        self.reconstruction_loss = torch.nn.L1Loss()

        # Initialize Modules
        self.Gen = RegCell(input_size=self.hparams["noise_dim"],
                           output_size=self.hparams["latent_space_dim"],
                           hidden_size=self.hparams["gen_hidden_dim"],
                           num_layers=self.hparams["gen_num_layers"],
                           module_type=self.hparams["gen_module_type"]
                           )
        self.GetNoise = RegCell(input_size=self.hparams["latent_space_dim"],
                                output_size=self.hparams["noise_dim"],
                                hidden_size=self.hparams["gen_hidden_dim"],
                                num_layers=self.hparams["gen_num_layers"],
                                module_type=self.hparams["gen_module_type"]
                                )
        self.Emb = RegCell(input_size=self.hparams["data_dim"],
                           output_size=self.hparams["latent_space_dim"],
                           hidden_size=self.hparams["emb_hidden_dim"],
                           num_layers=self.hparams["emb_num_layers"],
                           module_type=self.hparams["emb_module_type"]
                           )
        self.Rec = RegCell(input_size=self.hparams["latent_space_dim"],
                           output_size=self.hparams["data_dim"],
                           hidden_size=self.hparams["rec_hidden_dim"],
                           num_layers=self.hparams["rec_num_layers"],
                           module_type=self.hparams["rec_module_type"]
                           )
        self.Sup = RegCell(input_size=self.hparams["latent_space_dim"],
                           output_size=self.hparams["latent_space_dim"],
                           hidden_size=self.hparams["sup_hidden_dim"],
                           num_layers=self.hparams["sup_num_layers"],
                           module_type=self.hparams["sup_module_type"]
                           )
        self.Dis = ClassCell(input_size=self.hparams["latent_space_dim"],
                             num_classes=1,
                             hidden_size=self.hparams["dis_hidden_dim"],
                             num_layers=self.hparams["dis_num_layers"],
                             module_type=self.hparams["dis_module_type"]
                             )
        # self.DataDis = ClassCell(input_size=self.hparams["data_dim"],
        #                          num_classes=1,
        #                          hidden_size=self.hparams["dis_hidden_dim"],
        #                          num_layers=self.hparams["dis_num_layers"],
        #                          module_type=self.hparams["dis_module_type"]
        #                          )
=======
        self.reconstruction_loss = torch.nn.MSELoss()

        # Expected shapes 
        self.data_dim = self.hparams["data_dim"]
        self.latent_space_dim = self.hparams["latent_space_dim"]
        self.noise_dim = self.hparams["noise_dim"]
        self.seq_len = self.hparams["seq_len"]

        if plot_losses:
            self.plot_losses = True
            self.loss_history = []
            self.val_loss_history = []
        else:
            self.plot_losses = False
            self.loss_history = None
            self.val_loss_history = None

        # Initialize Modules
        self.Gen = Generator(input_size=self.noise_dim,
                            hidden_size=self.hparams["gen_hidden_dim"],
                            output_size=self.latent_space_dim,
                            num_layers=self.hparams["gen_num_layers"],
                            module_type=self.hparams["gen_module_type"]
                            )
        self.Emb = Embedder(input_size=self.data_dim,
                            hidden_size=self.hparams["emb_hidden_dim"],
                            output_size=self.latent_space_dim,
                            num_layers=self.hparams["emb_num_layers"],
                            module_type=self.hparams["emb_module_type"]
                            )
        self.Rec = Recovery(input_size=self.latent_space_dim,
                            hidden_size=self.hparams["rec_hidden_dim"],
                            output_size=self.data_dim,
                            num_layers=self.hparams["rec_num_layers"],
                            module_type=self.hparams["rec_module_type"]
                            )
        self.Sup = Supervisor(input_size=self.latent_space_dim,
                              num_layers=self.hparams["sup_num_layers"],
                              module_type=self.hparams["sup_module_type"]
                              )
        self.Dis = Discriminator(input_size=self.latent_space_dim,
                                 hidden_size=self.hparams["dis_hidden_dim"],
                                 num_layers=self.hparams["dis_num_layers"],
                                 module_type=self.hparams["dis_module_type"]
                                 )

        # Image buffers
        #TODO: actually use this
        self.fake_buffer = ut.ReplayBuffer()
>>>>>>> 5691e632

        # Forward pass cache to avoid re-doing some computation
        #self.fake = None

        # It avoids wandb logging when lighting does a sanity check on the validation
        self.is_sanity = True

        # multiple optimizers are no longer supported by LightningModule
        self.automatic_optimization = False

        # For the end of the validation step
        self.validation_step_output = []
        self.img_type:bool = True


    def forward(self, Z: torch.Tensor) -> torch.Tensor:
        '''
        Takes the noise and generates a batch of sequences

        Arguments:
            - `Z`: input of the forward pass with shape [batch, seq_len, noise_dim]

        Returns:
            - the translated image with shape [batch, seq_len, data_dim]
        '''
        # Generate a synthetic sequence in the latent space
        E_hat = self.Gen(Z) # generator

        # Recontrust fake data from the synthetic sequence
        X_hat = self.Rec(E_hat) # recovery

        return X_hat


    def cycle(self, X: torch.Tensor) -> torch.Tensor:
        '''
        Embeds the sequence and recovers it back.

        Arguments:
            - `X`: input of the forward pass with shape [batch, seq_len, data_dim]

        Returns:
            - the translated image with shape [batch, seq_len, data_dim]
        '''
        # 1. Embedder
        H = self.Emb(X)
<<<<<<< HEAD
        # 2. Recovery
=======
        # 2. Supervisor
        #H_hat_supervise = self.Sup(H)
        # 3. Recovery
>>>>>>> 5691e632
        X_tilde = self.Rec(H)

        return X_tilde


    def train_dataloader(self) -> DataLoader:
        '''
        Create the train set DataLoader

        Returns:
            - `train_loader`: the train set DataLoader
        '''
        train_loader = DataLoader(
            dh.RealDataset(
                file_path=self.train_file_path,
                seq_len=self.hparams["seq_len"]
            ),
            batch_size=self.hparams["batch_size"],
            shuffle=True,
            pin_memory=True
        )
        return train_loader
        

    def val_dataloader(self) -> DataLoader:
        '''
        Create the validation set DataLoader.

        It is deterministic.
        It does not shuffle and does not use random transformation on each image.
        
        Returns:
            - `val_loader`: the validation set DataLoader
        '''
        val_loader = DataLoader(
            dh.RealDataset(
                file_path=self.val_file_path,
                seq_len=self.hparams["seq_len"]
            ),
            batch_size=self.hparams["batch_size"],
            shuffle=True,
            pin_memory=True
        )
        return val_loader


    def configure_optimizers(self
    ) -> Tuple[optim.Optimizer, optim.Optimizer, optim.Optimizer, optim.Optimizer, optim.Optimizer]:
    #) -> Tuple[Sequence[optim.Optimizer], Sequence[Dict[str, Any]]]:
        '''
        Instantiate the optimizers and schedulers.

        We have five optimizers (and relative schedulers):

        - `E_optim`: optimzer for the Embedder
        - `D_optim`: optimizer for the Discriminator
        - `G_optim`: optimizer for the Generator      
        - `S_optim`: optimizer for the Supervisor
        - `R_optim`: optimizer for the Recovery
        
        - `lr_scheduler_E`: learning rate scheduler for the Embedder
        - `lr_scheduler_D`: learning rate scheduler for the Discriminator
        - `lr_scheduler_G`: learning rate scheduler for the Generator
        - `lr_scheduler_S`: learning rate scheduler for the Supervisor
        - `lr_scheduler_R`: learning rate scheduler for the Recovery

        Each scheduler implements a linear decay to 0 after `self.hparams["decay_epoch"]`

        Returns:
            - the optimizers
            - the schedulers for the optimizers
        '''

        # Optimizers
<<<<<<< HEAD
        E_optim = torch.optim.Adam(
            self.Emb.parameters(recurse=True), lr=self.hparams["lr"], betas=(self.hparams["b1"], self.hparams["b2"])
        )
        D_optim = torch.optim.Adam(
            self.Dis.parameters(recurse=True), lr=self.hparams["lr"], betas=(self.hparams["b1"], self.hparams["b2"])
        )
        G_optim = torch.optim.Adam(
            self.Gen.parameters(recurse=True), lr=self.hparams["lr"], betas=(self.hparams["b1"], self.hparams["b2"])
        )
        S_optim = torch.optim.Adam(
            self.Sup.parameters(recurse=True), lr=self.hparams["lr"], betas=(self.hparams["b1"], self.hparams["b2"])
        )
        R_optim = torch.optim.Adam(
            self.Rec.parameters(recurse=True), lr=self.hparams["lr"], betas=(self.hparams["b1"], self.hparams["b2"])
        )
        N_optim = torch.optim.Adam(
            self.GetNoise.parameters(recurse=True), lr=self.hparams["lr"], betas=(self.hparams["b1"], self.hparams["b2"])
        )
    
    
=======
        E_optim = torch.optim.Adam(self.Emb.parameters(recurse=True),
                                  lr=self.hparams["lr"],
                                  betas=(self.hparams["b1"], self.hparams["b2"]))
        D_optim = torch.optim.Adam(self.Dis.parameters(recurse=True),
                                  lr=self.hparams["lr"],
                                  betas=(self.hparams["b1"], self.hparams["b2"]))
        G_optim = torch.optim.Adam(self.Gen.parameters(recurse=True),
                                  lr=self.hparams["lr"],
                                  betas=(self.hparams["b1"], self.hparams["b2"]))
        S_optim = torch.optim.Adam(self.Sup.parameters(recurse=True),
                                  lr=self.hparams["lr"],
                                  betas=(self.hparams["b1"], self.hparams["b2"]))
        R_optim = torch.optim.Adam(self.Rec.parameters(recurse=True),
                                  lr=self.hparams["lr"],
                                  betas=(self.hparams["b1"], self.hparams["b2"]))

        # linear decay scheduler
        #assert(self.hparams["n_epochs"] > self.hparams["decay_epoch"]), "Decay must start BEFORE the training ends!"
        #linear_decay = lambda epoch: float(1.0 - max(0, epoch-self.hparams["decay_epoch"]) / (self.hparams["n_epochs"]-self.hparams["decay_epoch"]))
        

>>>>>>> 5691e632
        # Schedulers 
        lr_scheduler_E = torch.optim.lr_scheduler.LinearLR(
            E_optim,
            start_factor=self.hparams["decay_start"],
            end_factor=self.hparams["decay_end"]
        )
        lr_scheduler_D = torch.optim.lr_scheduler.LinearLR(
            D_optim,
            start_factor=self.hparams["decay_start"],
            end_factor=self.hparams["decay_end"]
        )
        lr_scheduler_G = torch.optim.lr_scheduler.LinearLR(
            G_optim,
            start_factor=self.hparams["decay_start"],
            end_factor=self.hparams["decay_end"]
        )
        lr_scheduler_S = torch.optim.lr_scheduler.LinearLR(
            S_optim,
            start_factor=self.hparams["decay_start"],
            end_factor=self.hparams["decay_end"]
        )
        lr_scheduler_R = torch.optim.lr_scheduler.LinearLR(
            R_optim,
            start_factor=self.hparams["decay_start"],
            end_factor=self.hparams["decay_end"]
        )
        lr_scheduler_N = torch.optim.lr_scheduler.LinearLR(
            N_optim,
            start_factor=self.hparams["decay_start"],
            end_factor=self.hparams["decay_end"]
        )
        #return E_optim, D_optim, G_optim, S_optim, R_optim
        return ([E_optim, D_optim, G_optim, S_optim, R_optim, N_optim], 
                [lr_scheduler_E, lr_scheduler_D, lr_scheduler_G, lr_scheduler_S, lr_scheduler_R, lr_scheduler_N])


    def lr_scheduler_step(self, scheduler, optimizer_idx, metric) -> None:
        return None
    

    def D_loss(self, X: torch.Tensor, Z: torch.Tensor,
               w1:float=0.40, w2:float=0.20, w3:float=0.40
    ) -> torch.Tensor:
        '''
        This function computes the loss for the DISCRIMINATOR module.

        Arguments:
            - `X`: batch of real sequences
            - `Z`: batch of random noise sequences

        Returns:
            - `D_loss`: tensor with one element containing the Discriminator module's loss
        '''
        # Compute model outputs
            # 1. Embedder
        H = self.Emb(X)
            # 2. Generator
        E_hat = self.Gen(Z) 
            # 3. Supervisor
        H_hat = self.Sup(E_hat)
            # 4. Discriminator
        Y_fake   = self.Dis(H_hat)
        Y_real   = self.Dis(H)
        Y_fake_e = self.Dis(E_hat)


        # Adversarial truths
        valid = torch.ones_like(Y_real)
        fake  = torch.zeros_like(Y_fake)


        # Loss Components
        loss_real   = self.discrimination_loss(Y_real,   valid)
        loss_fake   = self.discrimination_loss(Y_fake,   fake)
        loss_fake_e = self.discrimination_loss(Y_fake_e, fake)

        return w1*loss_real + w2*loss_fake + w3*loss_fake_e

    '''
    def DD_loss(self, X: torch.Tensor, Z: torch.Tensor,
               w1:float=0.40, w2:float=0.20, w3:float=0.40
    ) -> torch.Tensor:
        # Compute model outputs
            # 1. Embedder
        H = self.Emb(X)
            # 2. Generator
        E_hat = self.Gen(Z) 
            # 3. Supervisor
        H_hat = self.Sup(E_hat)
            # 4. Recovery
        X_tilde = self.Rec(H)
        X_hat   = self.Rec(E_hat)
        X_hat_s = self.Rec(H_hat)
            # 5. Discriminator
        Y_real   = self.DataDis(X_tilde)
        Y_fake   = self.DataDis(X_hat_s)
        Y_fake_e = self.DataDis(X_hat)

        # Adversarial truths
        valid = torch.ones_like(Y_real)
        fake  = torch.zeros_like(Y_fake)

        # Loss Components
        loss_real   = self.discrimination_loss(Y_real,   valid)
        loss_fake   = self.discrimination_loss(Y_fake,   fake)
        loss_fake_e = self.discrimination_loss(Y_fake_e, fake)

        return w1*loss_real + w2*loss_fake + w3*loss_fake_e
    '''

    def G_loss(self, X: torch.Tensor, Z: torch.Tensor,
                w1:float=0.10, w2:float=0.45, w3:float=0.10, w4:float=0.35, w5:float=0.20
    ) -> torch.Tensor:
        '''
        This function computes the loss for the GENERATOR module.

        Arguments:
            - `X`: batch of real sequences
            - `Z`: batch of random noise sequences

        Returns:
            - `G_loss`: tensor with one element containing the Generator module's loss
        '''
        # Compute model outputs
            # 1. Generator
        E_hat = self.Gen(Z) 
            # 2. Supervisor
        H_hat = self.Sup(E_hat)
            # 3. Recovery
        X_hat = self.Rec(E_hat)
            # 4. Discriminator
        Y_fake   = self.Dis(H_hat)
        Y_fake_e = self.Dis(E_hat)
            # 5. Revert noise
        N_hat = self.GetNoise(E_hat)


        # Loss components
<<<<<<< HEAD
        valid = torch.ones_like(Y_fake)
            # 1. Adversarial loss
        GA_loss   = self.discrimination_loss(Y_fake,   valid)
        GA_loss_e = self.discrimination_loss(Y_fake_e, valid)
            # 2. Supervised loss
        S_loss    = self.reconstruction_loss(H_hat[:,1:,:], E_hat[:,:-1,:])
            # 3. Deviation loss
        Dev_loss_mu = torch.mean(
            torch.abs((torch.mean(X_hat, dim=0)) - (torch.mean(X, dim=0))))
        Dev_loss_std = torch.mean(
=======
            # 1. Adversarial truth
        valid = torch.ones_like(Y_fake)
            # 2. Adversarial
        GA_loss   = self.discrimination_loss(Y_fake, valid)
        GA_loss_e = self.discrimination_loss(Y_fake_e, valid)
            # 3. Supervised loss
        S_loss    = self.reconstruction_loss(H[:,1:,:], H_hat_supervise[:,:-1,:])
            # 4. Deviation loss
        G_loss_mu = torch.mean(
>>>>>>> 5691e632
            torch.abs(
                torch.sqrt(torch.var(X_hat, dim=0) + 1e-6) - torch.sqrt(torch.var(X, dim=0) + 1e-6)))
        Dev_loss  = Dev_loss_mu + Dev_loss_std
            # 4. Reconstruction loss
        R_loss = self.reconstruction_loss(Z, N_hat)

        return w1*GA_loss + w2*GA_loss_e + w3*S_loss + w4*Dev_loss + w5*R_loss
    

    def S_loss(self, X: torch.Tensor, Z: torch.Tensor,
               w1:float=0.4, w2:float=0.6, scaling_factor=1000
    ) -> torch.Tensor:
        '''
        This function computes the loss for the SUPERVISOR module.

        Arguments:
            - `X`: batch of real sequences
            - `Z`: batch of random noise sequences

        Returns:
            - `S_loss`: tensor with one element containing the Supervisor module's loss
        '''
        # Compute model outputs
            # 1. Embedder
        H = self.Emb(X)
            # 2. Generator
        E_hat = self.Gen(Z) 
            # 3. Supervisor
        H_hat = self.Sup(E_hat)
        H_hat_supervise = self.Sup(H)

        # Loss components
            # 1. Reconstruction Loss
        Rec_loss = self.reconstruction_loss(H, H_hat_supervise)
        #Rec_loss = self.reconstruction_loss(H, H_hat_supervise)
            # 2. Deviation Loss
        Dev_loss_mu = torch.mean(
            torch.abs(
                torch.sqrt(torch.var(H_hat, dim=0) + 1e-6) - torch.sqrt(torch.var(H_hat_supervise, dim=0) + 1e-6)))
        Dev_loss_std = torch.mean(
            torch.abs((torch.mean(H_hat, dim=0)) - (torch.mean(H_hat_supervise, dim=0))))
        Dev_loss = Dev_loss_mu + Dev_loss_std

        # Supervised loss
        return (w1*Rec_loss + w2*Dev_loss)*scaling_factor


    def E_loss(self, X: torch.Tensor,
               w1: float=0.5, w2:float=0.5
    ) -> torch.Tensor:
        '''
        This function computes the loss for the EMBEDDER module.

        Arguments:
            - `X`: batch of real sequences
            - `Z`: batch of random noise sequences

        Returns:
            - `E_loss`: tensor with one element containing the Embedder module's loss
        '''
        # Compute model outputs
            # 1. Embedder
        H = self.Emb(X)
            # 2. Supervisor
        #H_hat_supervise = self.Sup(H)
            # 3. Recovery
        X_tilde = self.Rec(H)

        # Loss Components
        R_loss = self.reconstruction_loss(X, X_tilde)
        #S_loss = self.reconstruction_loss(H, H_hat_supervise)

        return w1*R_loss #+ w2*S_loss
    

    def R_loss(self, X: torch.Tensor, scaling_factor: float=10
    ) -> torch.Tensor:
        '''
        This function computes the loss for the RECOVERY module.

        Arguments:
            - `X`: batch of real sequencess

        Returns:
            - `R_loss`: tensor with one element containing the Recovery module's loss
        '''
        # Compute model outputs
            # 1. Embedder
        H = self.Emb(X)
            # 2. Recovery
        X_tilde = self.Rec(H)

        R_loss = self.reconstruction_loss(X, X_tilde)*scaling_factor

        return R_loss


    def N_loss(self, Z: torch.Tensor, scaling_factor: float=1
    ) -> torch.Tensor:
        '''
        From the generated sequence revert back to the noise
        '''
        E_hat = self.Gen(Z)
        N_hat = self.GetNoise(E_hat)

        return self.reconstruction_loss(Z, N_hat)*scaling_factor


    def training_step(self, 
                      batch: Tuple[torch.Tensor, torch.Tensor], batch_nb: int
    ) -> Dict[str, torch.Tensor]:
        '''
        Implements a single training step

        The parameter `optimizer_idx` identifies with optimizer "called" this training step,
        this way we can change the behaviour of the training depending on which optimizer
        is currently performing the optimization

        Arguments:
            - `batch`: current training batch
            - `batch_idx`: the index of the batch being processed

        Returns:
            - the total loss for the current training step, together with other information for the
                  logging and possibly the progress bar
        '''
        # Process the batch
        X_batch, Z_batch = batch
        E_optim, D_optim, G_optim, S_optim, R_optim, N_optim = self.optimizers()

        # Discriminator Loss
        D_loss = self.D_loss(X=X_batch, Z=Z_batch)
        D_optim.zero_grad()
        D_loss.backward()
        D_optim.step()
        
        # Generator Loss
        G_loss = self.G_loss(X=X_batch, Z=Z_batch) 
        G_optim.zero_grad()
        G_loss.backward()
        G_optim.step()

        # Noise loss
        N_loss = self.N_loss(Z=Z_batch)
        N_optim.zero_grad()
        N_loss.backward()
        N_optim.step()
        
        # Supervisor Loss
        S_loss = self.S_loss(X=X_batch, Z=Z_batch)
        S_optim.zero_grad()
        S_loss.backward()
        S_optim.step()
        
        # Embedder Loss
        E_loss = self.E_loss(X=X_batch)
        E_optim.zero_grad()
        E_loss.backward()
        E_optim.step()

        # Recovery Loss
        R_loss = self.R_loss(X=X_batch)
        R_optim.zero_grad()
        R_loss.backward()
        R_optim.step()

        # Log results
        loss_dict = { "E_loss": E_loss, "D_loss": D_loss, "G_loss": G_loss, "S_loss": S_loss, "R_loss": R_loss }
        self.log_dict(loss_dict)

        # Scheduler steps
        if self.trainer.is_last_batch:
            lr_scheduler_E, lr_scheduler_D, lr_scheduler_G, lr_scheduler_S, lr_scheduler_R, lr_scheduler_N = self.lr_schedulers()
            lr_scheduler_E.step()
            lr_scheduler_D.step()
            lr_scheduler_G.step()
            lr_scheduler_S.step()
            lr_scheduler_R.step()
            lr_scheduler_N.step()


        return loss_dict


    def validation_step(self,
                        batch: Tuple[torch.Tensor, torch.Tensor], batch_idx: int,
    ) -> Dict[str, Union[torch.Tensor,Sequence[wandb.Image]]]:
        '''
        Implements a single validation step

        In each validation step some translation examples are produced and a
        validation loss that uses the cycle consistency is computed

        Arguments:
            - `batch`: the current validation batch

        Returns:
            - the loss and example images
        '''
        # Process batch
        X_batch, Z_batch = batch

        # Losses
        D_loss = self.D_loss(X=X_batch, Z=Z_batch)
        G_loss = self.G_loss(X=X_batch, Z=Z_batch)
        S_loss = self.S_loss(X=X_batch, Z=Z_batch)
        E_loss = self.E_loss(X=X_batch)
        R_loss = self.R_loss(X=X_batch)

        # visualize result
<<<<<<< HEAD
        if self.img_type:
            image = self.get_image_examples(real=X_batch[0],
                                                fake=self.Rec(self.Gen(Z_batch))[0],
                                                label="Generated"
                                                )
        else:
            image = self.get_image_examples(real=X_batch[0],
                                                fake=self.Rec(self.Emb(X_batch))[0],
                                                label="Reconstructed"
                                                )
=======
        image_S = self.get_image_examples(X_batch[0], self.Rec(self.Sup(self.Gen(Z_batch)))[0], fake_label="Synthetic")
        image_R = self.get_image_examples(X_batch[0], self.Rec(self.Emb(X_batch))[0], fake_label="Reconstruction")
>>>>>>> 5691e632

        # Validation loss
        w_e = 0.20
        w_d = 0.20
        w_g = 0.20
        w_s = 0.20
        w_r = 0.20
        aggregated_loss = w_e*E_loss + w_d*D_loss + w_g*G_loss + w_s*S_loss + w_r*R_loss
        self.log("val_loss", aggregated_loss)

<<<<<<< HEAD
        val_out = { "val_loss": aggregated_loss, "image": image }
        self.validation_step_output.append(val_out)

        return val_out
=======
        return { "val_loss": aggregated_loss, "image_S": image_S, "image_R": image_R }
>>>>>>> 5691e632


    def get_image_examples(self,
                           real: torch.Tensor, fake: torch.Tensor,
<<<<<<< HEAD
                           label:str="Generated"):
=======
                           fake_label:str="Synthetic"):
>>>>>>> 5691e632
        '''
        Given real and "fake" translated images, produce a nice coupled images to log

        Arguments:
            - `real`: the real sequence with shape [seq_len, data_dim]
            - `fake`: the fake sequence with shape [seq_len, data_dim]

        Returns:
            - A sequence of wandb.Image to log and visualize the performance
        '''
        example_images = []
<<<<<<< HEAD
        img = ut.compare_sequences(real=real,
                                      fake=fake,
                                      fake_label=label,
                                      save_img=False, show_graph=False)
=======
        couple = ut.compare_sequences(real=real, fake=fake, save_img=False, show_graph=False, fake_label=fake_label)
>>>>>>> 5691e632

        example_images.append(
            wandb.Image(img, mode="RGB")
        )
        return example_images


    def on_validation_epoch_end(self
    ) -> Dict[str, torch.Tensor]:
        '''
        Implements the behaviouir at the end of a validation epoch

        Currently it gathers all the produced examples and log them to wandb,
        limiting the logged examples to `hparams["log_images"]`.

        Then computes the mean of the losses and returns it.
        Updates the progress bar label with this loss.

        Arguments:
            - outputs: a sequence that aggregates all the outputs of the validation steps

        Returns:
            - The aggregated validation loss and information to update the progress bar
        '''
        images_S = []
        images_R = []

<<<<<<< HEAD
        for x in self.validation_step_output:
            images.extend(x["image"])
=======
        for x in outputs:
            images_S.extend(x["image_S"])
            images_R.extend(x["image_R"])
>>>>>>> 5691e632

        images_S = images_S[: self.hparams["log_images"]]
        images_R = images_R[: self.hparams["log_images"]]

        if not self.is_sanity:  # ignore if it not a real validation epoch. The first one is not.
            self.logger.experiment.log(
<<<<<<< HEAD
                { "images": images },
=======
                {"images_S": images_S, "images_R": images_R },
>>>>>>> 5691e632
                step=self.global_step,
            )
        self.is_sanity = False

        avg_loss = torch.stack([x["val_loss"] for x in self.validation_step_output]).mean()
        self.log_dict({"val_loss": avg_loss})
        self.validation_step_output = []
        self.img_type = not self.img_type
        return {"val_loss": avg_loss}
    

    def plot(self):
        if self.plot_losses and len(self.loss_history)>0:
            import numpy as np
            L = np.asarray(self.loss_history)
            ut.plot_processes(samples=L, save_picture=False, show_plot=True)<|MERGE_RESOLUTION|>--- conflicted
+++ resolved
@@ -1,11 +1,8 @@
 
 
 # Libraries
-<<<<<<< HEAD
 from typing import Sequence, Dict, Tuple, Union, Mapping
-=======
-from typing import Sequence, List, Dict, Tuple, Union, Mapping
->>>>>>> 5691e632
+
 
 from dataclasses import asdict
 from pathlib import Path
@@ -53,7 +50,6 @@
 
         # loss criteria
         self.discrimination_loss = torch.nn.BCELoss()
-<<<<<<< HEAD
         self.reconstruction_loss = torch.nn.L1Loss()
 
         # Initialize Modules
@@ -99,57 +95,6 @@
         #                          num_layers=self.hparams["dis_num_layers"],
         #                          module_type=self.hparams["dis_module_type"]
         #                          )
-=======
-        self.reconstruction_loss = torch.nn.MSELoss()
-
-        # Expected shapes 
-        self.data_dim = self.hparams["data_dim"]
-        self.latent_space_dim = self.hparams["latent_space_dim"]
-        self.noise_dim = self.hparams["noise_dim"]
-        self.seq_len = self.hparams["seq_len"]
-
-        if plot_losses:
-            self.plot_losses = True
-            self.loss_history = []
-            self.val_loss_history = []
-        else:
-            self.plot_losses = False
-            self.loss_history = None
-            self.val_loss_history = None
-
-        # Initialize Modules
-        self.Gen = Generator(input_size=self.noise_dim,
-                            hidden_size=self.hparams["gen_hidden_dim"],
-                            output_size=self.latent_space_dim,
-                            num_layers=self.hparams["gen_num_layers"],
-                            module_type=self.hparams["gen_module_type"]
-                            )
-        self.Emb = Embedder(input_size=self.data_dim,
-                            hidden_size=self.hparams["emb_hidden_dim"],
-                            output_size=self.latent_space_dim,
-                            num_layers=self.hparams["emb_num_layers"],
-                            module_type=self.hparams["emb_module_type"]
-                            )
-        self.Rec = Recovery(input_size=self.latent_space_dim,
-                            hidden_size=self.hparams["rec_hidden_dim"],
-                            output_size=self.data_dim,
-                            num_layers=self.hparams["rec_num_layers"],
-                            module_type=self.hparams["rec_module_type"]
-                            )
-        self.Sup = Supervisor(input_size=self.latent_space_dim,
-                              num_layers=self.hparams["sup_num_layers"],
-                              module_type=self.hparams["sup_module_type"]
-                              )
-        self.Dis = Discriminator(input_size=self.latent_space_dim,
-                                 hidden_size=self.hparams["dis_hidden_dim"],
-                                 num_layers=self.hparams["dis_num_layers"],
-                                 module_type=self.hparams["dis_module_type"]
-                                 )
-
-        # Image buffers
-        #TODO: actually use this
-        self.fake_buffer = ut.ReplayBuffer()
->>>>>>> 5691e632
 
         # Forward pass cache to avoid re-doing some computation
         #self.fake = None
@@ -196,13 +141,7 @@
         '''
         # 1. Embedder
         H = self.Emb(X)
-<<<<<<< HEAD
         # 2. Recovery
-=======
-        # 2. Supervisor
-        #H_hat_supervise = self.Sup(H)
-        # 3. Recovery
->>>>>>> 5691e632
         X_tilde = self.Rec(H)
 
         return X_tilde
@@ -277,7 +216,6 @@
         '''
 
         # Optimizers
-<<<<<<< HEAD
         E_optim = torch.optim.Adam(
             self.Emb.parameters(recurse=True), lr=self.hparams["lr"], betas=(self.hparams["b1"], self.hparams["b2"])
         )
@@ -298,29 +236,6 @@
         )
     
     
-=======
-        E_optim = torch.optim.Adam(self.Emb.parameters(recurse=True),
-                                  lr=self.hparams["lr"],
-                                  betas=(self.hparams["b1"], self.hparams["b2"]))
-        D_optim = torch.optim.Adam(self.Dis.parameters(recurse=True),
-                                  lr=self.hparams["lr"],
-                                  betas=(self.hparams["b1"], self.hparams["b2"]))
-        G_optim = torch.optim.Adam(self.Gen.parameters(recurse=True),
-                                  lr=self.hparams["lr"],
-                                  betas=(self.hparams["b1"], self.hparams["b2"]))
-        S_optim = torch.optim.Adam(self.Sup.parameters(recurse=True),
-                                  lr=self.hparams["lr"],
-                                  betas=(self.hparams["b1"], self.hparams["b2"]))
-        R_optim = torch.optim.Adam(self.Rec.parameters(recurse=True),
-                                  lr=self.hparams["lr"],
-                                  betas=(self.hparams["b1"], self.hparams["b2"]))
-
-        # linear decay scheduler
-        #assert(self.hparams["n_epochs"] > self.hparams["decay_epoch"]), "Decay must start BEFORE the training ends!"
-        #linear_decay = lambda epoch: float(1.0 - max(0, epoch-self.hparams["decay_epoch"]) / (self.hparams["n_epochs"]-self.hparams["decay_epoch"]))
-        
-
->>>>>>> 5691e632
         # Schedulers 
         lr_scheduler_E = torch.optim.lr_scheduler.LinearLR(
             E_optim,
@@ -384,15 +299,21 @@
             # 4. Discriminator
         Y_fake   = self.Dis(H_hat)
         Y_real   = self.Dis(H)
+        Y_real   = self.Dis(H)
         Y_fake_e = self.Dis(E_hat)
 
 
         # Adversarial truths
         valid = torch.ones_like(Y_real)
         fake  = torch.zeros_like(Y_fake)
+        valid = torch.ones_like(Y_real)
+        fake  = torch.zeros_like(Y_fake)
 
 
         # Loss Components
+        loss_real   = self.discrimination_loss(Y_real,   valid)
+        loss_fake   = self.discrimination_loss(Y_fake,   fake)
+        loss_fake_e = self.discrimination_loss(Y_fake_e, fake)
         loss_real   = self.discrimination_loss(Y_real,   valid)
         loss_fake   = self.discrimination_loss(Y_fake,   fake)
         loss_fake_e = self.discrimination_loss(Y_fake_e, fake)
@@ -459,7 +380,6 @@
 
 
         # Loss components
-<<<<<<< HEAD
         valid = torch.ones_like(Y_fake)
             # 1. Adversarial loss
         GA_loss   = self.discrimination_loss(Y_fake,   valid)
@@ -470,17 +390,6 @@
         Dev_loss_mu = torch.mean(
             torch.abs((torch.mean(X_hat, dim=0)) - (torch.mean(X, dim=0))))
         Dev_loss_std = torch.mean(
-=======
-            # 1. Adversarial truth
-        valid = torch.ones_like(Y_fake)
-            # 2. Adversarial
-        GA_loss   = self.discrimination_loss(Y_fake, valid)
-        GA_loss_e = self.discrimination_loss(Y_fake_e, valid)
-            # 3. Supervised loss
-        S_loss    = self.reconstruction_loss(H[:,1:,:], H_hat_supervise[:,:-1,:])
-            # 4. Deviation loss
-        G_loss_mu = torch.mean(
->>>>>>> 5691e632
             torch.abs(
                 torch.sqrt(torch.var(X_hat, dim=0) + 1e-6) - torch.sqrt(torch.var(X, dim=0) + 1e-6)))
         Dev_loss  = Dev_loss_mu + Dev_loss_std
@@ -691,7 +600,6 @@
         R_loss = self.R_loss(X=X_batch)
 
         # visualize result
-<<<<<<< HEAD
         if self.img_type:
             image = self.get_image_examples(real=X_batch[0],
                                                 fake=self.Rec(self.Gen(Z_batch))[0],
@@ -702,10 +610,6 @@
                                                 fake=self.Rec(self.Emb(X_batch))[0],
                                                 label="Reconstructed"
                                                 )
-=======
-        image_S = self.get_image_examples(X_batch[0], self.Rec(self.Sup(self.Gen(Z_batch)))[0], fake_label="Synthetic")
-        image_R = self.get_image_examples(X_batch[0], self.Rec(self.Emb(X_batch))[0], fake_label="Reconstruction")
->>>>>>> 5691e632
 
         # Validation loss
         w_e = 0.20
@@ -716,23 +620,15 @@
         aggregated_loss = w_e*E_loss + w_d*D_loss + w_g*G_loss + w_s*S_loss + w_r*R_loss
         self.log("val_loss", aggregated_loss)
 
-<<<<<<< HEAD
         val_out = { "val_loss": aggregated_loss, "image": image }
         self.validation_step_output.append(val_out)
 
         return val_out
-=======
-        return { "val_loss": aggregated_loss, "image_S": image_S, "image_R": image_R }
->>>>>>> 5691e632
 
 
     def get_image_examples(self,
                            real: torch.Tensor, fake: torch.Tensor,
-<<<<<<< HEAD
                            label:str="Generated"):
-=======
-                           fake_label:str="Synthetic"):
->>>>>>> 5691e632
         '''
         Given real and "fake" translated images, produce a nice coupled images to log
 
@@ -744,14 +640,10 @@
             - A sequence of wandb.Image to log and visualize the performance
         '''
         example_images = []
-<<<<<<< HEAD
         img = ut.compare_sequences(real=real,
                                       fake=fake,
                                       fake_label=label,
                                       save_img=False, show_graph=False)
-=======
-        couple = ut.compare_sequences(real=real, fake=fake, save_img=False, show_graph=False, fake_label=fake_label)
->>>>>>> 5691e632
 
         example_images.append(
             wandb.Image(img, mode="RGB")
@@ -779,25 +671,15 @@
         images_S = []
         images_R = []
 
-<<<<<<< HEAD
         for x in self.validation_step_output:
             images.extend(x["image"])
-=======
-        for x in outputs:
-            images_S.extend(x["image_S"])
-            images_R.extend(x["image_R"])
->>>>>>> 5691e632
 
         images_S = images_S[: self.hparams["log_images"]]
         images_R = images_R[: self.hparams["log_images"]]
 
         if not self.is_sanity:  # ignore if it not a real validation epoch. The first one is not.
             self.logger.experiment.log(
-<<<<<<< HEAD
                 { "images": images },
-=======
-                {"images_S": images_S, "images_R": images_R },
->>>>>>> 5691e632
                 step=self.global_step,
             )
         self.is_sanity = False
