--- conflicted
+++ resolved
@@ -7,10 +7,7 @@
 import matplotlib as mpl
 import numpy as np
 from typing import List
-<<<<<<< HEAD
 from sklearn.decomposition import PCA
-=======
->>>>>>> 5691e632
 
 # Just a function to count the number of parameters
 def count_parameters(model: Module) -> int:
@@ -65,14 +62,10 @@
         return cat(to_return)
     
 
-<<<<<<< HEAD
 def plot_process(samples, labels:List[str]|None=None,
                  save_picture=False, show_plot=True,
                  img_idx=0, img_name:str="plot",
                  folder_path:str="./") -> None:
-=======
-def plot_process(samples, labels:List[str]|None=None, save_picture=False, show_plot=True, img_idx=0):
->>>>>>> 5691e632
     '''
     Plots all the dimensions of the generated dataset.
     '''
@@ -89,13 +82,10 @@
         
         # function to show the plot 
         if save_picture:
-<<<<<<< HEAD
             plt.savefig(f"{folder_path}{img_name}-{img_idx}.png")
-=======
-            plt.savefig(f"plot-{img_idx}.png")
->>>>>>> 5691e632
         if show_plot:
             plt.show()
+        plt.clf()
         plt.clf()
 
 
@@ -124,30 +114,25 @@
 
     for i in range(real.shape[1]):
         ax0.plot(real.cpu()[:,i])
+        ax0.plot(real.cpu()[:,i])
     ax0.set_ylabel(real_label)
 
     for i in range(fake.shape[1]):
+        ax1.plot(fake.cpu()[:,i])
         ax1.plot(fake.cpu()[:,i])
     ax1.set_ylabel(fake_label)
 
     if show_graph:
         plt.show()
     if save_img:
-<<<<<<< HEAD
         plt.savefig(f"{folder_path}{img_name}-{img_idx}.png")
-=======
-        plt.savefig(f"double-plot-{img_idx}.png")
->>>>>>> 5691e632
 
 
     # return picture as array
     canvas = fig.canvas
     canvas.draw()  # Draw the canvas, cache the renderer
     plt.clf()
-<<<<<<< HEAD
     plt.close('all')
-=======
->>>>>>> 5691e632
 
     image_flat = np.frombuffer(canvas.tostring_rgb(), dtype='uint8')  # (H * W * 3,)
     # NOTE: reversed converts (W, H) from get_width_height to (H, W)
@@ -182,7 +167,6 @@
         '''
         return 1.0 - max(0, epoch - self.decay_start_epoch) / (
             self.n_epochs - self.decay_start_epoch
-<<<<<<< HEAD
         )
 
 
@@ -234,7 +218,4 @@
             plt.show()
         if save_plot:
             plt.savefig(f"{folder_path}pca-plot.png")
-        plt.clf()
-=======
-        )
->>>>>>> 5691e632
+        plt.clf()